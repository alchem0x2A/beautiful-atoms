--- conflicted
+++ resolved
@@ -53,14 +53,11 @@
     Blender’s internal data.
 
     """
-<<<<<<< HEAD
+
     active: BoolProperty(name="active", default=False)
-=======
     atomRadius: FloatProperty(name="atomRadius", default=0.5)
     minCave: FloatProperty(name="minCave", default=3)
     resolution: FloatProperty(name="resolution", default=1)
-
->>>>>>> c5f81a5e
     settings: CollectionProperty(name='CavitySetting',
                                 type=CavitySetting)
 
