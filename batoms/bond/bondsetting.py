--- conflicted
+++ resolved
@@ -214,25 +214,13 @@
         style = int(sp['style'])
         name = 'bond_%s_%s_%s_%s' % (self.label, sp['name'], order, style)
         radius = sp['width']
-<<<<<<< HEAD
-        if name in bpy.data.objects:
-            obj = bpy.data.objects.get(name)
-            bpy.data.objects.remove(obj, do_unlink=True)
-        self.cylinder(order=order, style=style,
-                      vertices=vertices, depth=1, radius=radius)
-        obj = bpy.context.view_layer.objects.active
-        obj.name = name
-        obj.data.name = name
-        obj.batoms.atom.radius = radius
-=======
         self.delete_obj(name)
         if style == 3:
             obj = self.build_spring_bond(name, radius=radius)
         else:
             obj = self.cylinder(name, order=order, style=style,
                                 vertices=vertices, depth=1, radius=radius)
-        obj.batoms.batom.radius = radius
->>>>>>> ddd6fc39
+        obj.batoms.atom.radius = radius
         #
         for coll in obj.users_collection:
             coll.objects.unlink(obj)
