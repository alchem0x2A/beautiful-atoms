"""Definition of the Batoms class in the batoms package.

# TODO: get evaluated positiosn
# TODO: add location for boundary, bond and all child objects
# TODO: add feature: cavity
"""
import bpy
from batoms.bspecies import Bspecies
from batoms.volumetric_data import VolumetricData
from batoms.attribute import Attributes
from batoms.cell import Bcell
from batoms.bselect import Selects
from batoms.base.collection import BaseCollection
from batoms.base.object import ObjectGN
from batoms.ribbon.ribbon import Ribbon
from batoms.utils.butils import object_mode, show_index, \
    get_nodes_by_name
from batoms.utils import string2Number, read_from_others, deprecated
from batoms.plugins import plugin_info

import numpy as np
from time import time

import logging
# logger = logging.getLogger('batoms')
logger = logging.getLogger(__name__)

default_attributes = [
    {"name": 'select', "data_type": 'INT', "dimension": 0},
    {"name": 'species_index', "data_type": 'INT', "dimension": 0},
    {"name": 'species', "data_type": 'STRING', "dimension": 0},
    {"name": 'show', "data_type": 'INT', "dimension": 0},
    {"name": 'scale', "data_type": 'FLOAT', "dimension": 0},
    {"name": 'model_style', "data_type": 'INT', "dimension": 0},
]


default_GroupInput = [
    ['select', 'NodeSocketInt'],
    ['species_index', 'NodeSocketInt'],
    ['show', 'NodeSocketBool'],
    ['scale', 'NodeSocketFloat'],
]

subcollections = ['instancer', 'surface', 'ribbon', 'plane']


class Batoms(BaseCollection, ObjectGN):
    """_summary_

    Args:
        BaseCollection (_type_): _description_
        ObjectGN (_type_): _description_
    """

    def __init__(self,
                 label='batoms',
                 species=None,
                 positions=None,
                 attributes=None,
                 species_props=None,
                 pbc=False, cell=np.array([0, 0, 0]),
                 location=np.array([0, 0, 0]),
                 volume=None,
                 info=None,
                 show_unit_cell=True,
                 scale=1.0,
                 model_style=0,
                 radius_style='0',
                 color_style='0',
                 from_ase=None,
                 from_pymatgen=None,
                 from_pybel=None,
                 movie=True,
                 segments=None,
                 ):
        """Batoms Class
        The Batoms object is a interface to a batoms object in Blender.

        Args:
            label (str, optional):
                Name for the object in Blender. Defaults to 'batoms'.
            species (list, optional):
                List of species, e.g. ['O', 'H', 'H'] or ['Fe_u', 'Fe_d', 'O'].
                Defaults to [].
            positions (list, optional):
                Positions of atoms. Defaults to [].
            attributes (dict, optional):
                Properties for each atoms. Defaults to {}.
            species_props (dict, optional):
                Properties for each species. Defaults to {}.
            info (dict, optional):
                Other properties, e.g. secondary structure of protein.
                Defaults to {}.
            pbc (bool or list of bool, optional):
                Periodic boundary conditions. Defaults to False.
            cell (3x3 matrix or length 3 or 6 vector, optional):
                Unit cell. Defaults to None.
            location (array, optional):
                The location of whole Batoms object, the same as
                the origin of cell.
                Defaults to np.array([0, 0, 0]).
            show_unit_cell (bool, optional):
                Show unit cell during rendering. Defaults to True.
            volume (_type_, optional):
                Volumetric data. e.g. electron density.
                Defaults to None.
            scale (float, optional):
                Scale factor for all atoms. Defaults to 1.0.
            model_style (int, optional):
                Enum in [0, 1, 2, 3]. Defaults to 0.
            from_ase (ASE Atoms, optional):
                Import structure from ASE. Defaults to None.
            from_pymatgen (Pymatgen structure, optional):
                Import structure from pymatgen. Defaults to None.
            metaball (bool, optional):
                Show atoms as metaball. Defaults to False.
            movie (bool, optional):
                Load all frames. Defaults to True.
            segments (_type_, optional):
                Resolution of the sphere. Defaults to None.

        Examples:

        >>> from batoms import Batoms
        >>> h2o = Batom('h2o', species = ['O', 'H', 'H'],
                    positions= [[0, 0, 0.40],
                                [0, -0.76, -0.2],
                                [0, 0.76, -0.2]])
        >>> h2o.pbc = True
        """
        #
        self.obj_name = label
        ObjectGN.__init__(self, label)
        BaseCollection.__init__(self, coll_name=label)
        self._render = None
        self._bond = None
        self._polyhedra = None
        self._boundary = None
<<<<<<< HEAD
=======
        self._volumetric_data = None
        self._isosurface = None
        self._lattice_plane = None
        self._crystal_shape = None
        self._molecular_surface = None
        self._magres = None
        self._cavity = None
>>>>>>> b97c8547
        #
        if from_ase or from_pymatgen or from_pybel:
            species, positions, attributes, cell, pbc, info = read_from_others(from_ase,
                                                                               from_pymatgen,
                                                                               from_pybel)
        if species is None and self.check_batoms(label):
            self.from_batoms(label)
        else:
            if species is None:
                species = []
                positions = []
            self.set_collection(label, color_style=color_style, radius_style=radius_style)
            self._cell = Bcell(label, cell, batoms=self)
            positions = np.array(positions)
            if len(positions.shape) == 3:
                self._frames = {"positions": positions}
                positions = self._frames["positions"][0]
            else:
                self._frames = {"positions": np.array([positions])}
            # init attributes
            natom = len(positions)
            self.coll.batoms.scale = scale
            self.coll.batoms.model_style = str(model_style)
            arrays = {
                      'species': species,
                      'species_index': [string2Number(sp) for sp in species],
                      'scale': np.ones(natom)*scale,
                      'show': np.ones(natom, dtype=int),
                      'model_style': np.ones(natom, dtype=int)*model_style,
                      'select': np.zeros(natom, dtype=int),
                      }
            if attributes is not None:
                arrays.update(attributes)
            self.build_object(label, positions, arrays, location)
            self.selects = Selects(label, self)
            if species_props is None:
                species_props = species
            self._species = Bspecies(
                label, species_props, self, segments=segments)
            self.selects.add('all', np.arange(len(self)))
            self._volumetric_data = VolumetricData(label, volume, self)
            self.set_pbc(pbc)
            # self.label = label
            if movie:
                self.set_frames()
            self.show_unit_cell = show_unit_cell
            
        self.ribbon = Ribbon(self.label, batoms=self, datas=info, update=True)
        show_index()
        self.hideOneLevel()

    def set_collection(self, label, color_style='0',
                        radius_style='0'):
        """Build main collection and its child collections.

        Args:
            label (str): name of Batoms object

        Raises:
            Exception: The label is already in use.
        """
        if bpy.data.collections.get(label):
            raise Exception("Failed, the name %s already in use!" % label)
        coll = bpy.data.collections.new(label)
        bpy.context.scene.collection.children.link(coll)
        for sub_name in subcollections:
            subcoll = bpy.data.collections.new('%s_%s' % (label, sub_name))
            coll.children.link(subcoll)
        coll.batoms.type = 'BATOMS'
        coll.batoms.label = label
        # set internal data
        self.coll.batoms.color_style = str(color_style)
        self.coll.batoms.radius_style = str(radius_style)

    def hideOneLevel(self):
        """Hide one level of collecitons in the outline in Blender
        """
        from batoms.utils.butils import hideOneLevel
        # hideOneLevel()
        pass

    def build_object(self, label, positions, arrays, location=[0, 0, 0]):
        """Build the main Batoms object

        Args:
            label (str):
                Name of the object
            arrays (array):
                arrays of properties for each atoms
            location (list, optional):
                Location of the object. Defaults to [0, 0, 0].
        """
        self.delete_obj(label)
        mesh = bpy.data.meshes.new(label)
        obj = bpy.data.objects.new(label, mesh)
        obj.data.from_pydata(positions, [], [])
        obj.location = location
        obj.batoms.type = 'BATOMS'
        obj.batoms.label = label
        self.coll.objects.link(obj)
        # add shape_keys
        if self.obj.data.shape_keys is None:
            self.obj.shape_key_add(name="Basis_{}".format(self.label))
        #
        self._attributes = Attributes(label=label, parent=self, obj_name=self.obj_name)
        # Add attributes
        self._attributes.add(default_attributes)
        # add cell object as its child
        self.cell.obj.parent = self.obj
        self.set_attributes(arrays)
        self.build_geometry_node()
        logger.info("Add object {}".format(self.label))

    def build_geometry_node(self):
        """Geometry node for instancing sphere on vertices!
        """
        from batoms.utils.butils import build_modifier
        name = 'GeometryNodes_%s' % self.label
        modifier = build_modifier(self.obj, name)
        inputs = modifier.node_group.inputs
        GroupInput = modifier.node_group.nodes[0]
        GroupOutput = modifier.node_group.nodes[1]
        # add new output sockets
        for att in default_GroupInput:
            GroupInput.outputs.new(type=att[1], name=att[0])
        for att in default_GroupInput:
            inputs.new(att[1], att[0])
            id = inputs[att[0]].identifier
            modifier['%s_use_attribute' % id] = True
            modifier['%s_attribute_name' % id] = att[0]
        gn = modifier
        # print(gn.name)
        JoinGeometry = get_nodes_by_name(gn.node_group.nodes,
                                         '%s_JoinGeometry' % self.label,
                                         'GeometryNodeJoinGeometry')
        SeparateGeometry = \
            get_nodes_by_name(gn.node_group.nodes,
                              '%s_SeparateGeometry' % self.label,
                              'GeometryNodeSeparateGeometry')
        gn.node_group.links.new(GroupInput.outputs['Geometry'],
                                SeparateGeometry.inputs['Geometry'])
        gn.node_group.links.new(GroupInput.outputs[3],
                                SeparateGeometry.inputs['Selection'])
        gn.node_group.links.new(SeparateGeometry.outputs[0],
                                JoinGeometry.inputs['Geometry'])
        gn.node_group.links.new(JoinGeometry.outputs['Geometry'],
                                GroupOutput.inputs['Geometry'])
        # set positions
        PositionBatoms = get_nodes_by_name(gn.node_group.nodes,
                                           '%s_PositionBatoms' % (self.label),
                                           'GeometryNodeInputPosition')
        SetPosition = get_nodes_by_name(gn.node_group.nodes,
                                        '%s_SetPosition' % self.label,
                                        'GeometryNodeSetPosition')
        gn.node_group.links.new(GroupInput.outputs['Geometry'],
                                SetPosition.inputs['Geometry'])
        # TODO: use cell object directly.
        cell = self.cell.array
        if np.isclose(np.linalg.det(self.cell.array), 0):
            cell = np.eye(3)
        icell = np.linalg.inv(cell)
        scaledPositionsNode = self.vectorDotMatrix(
            gn, PositionBatoms, icell, 'scaled')
        VectorWrap = get_nodes_by_name(gn.node_group.nodes,
                                       '%s_VectorWrap' % (self.label),
                                       'ShaderNodeVectorMath')
        VectorWrap.operation = 'WRAP'
        VectorWrap.inputs[1].default_value = [1, 1, 1]
        VectorWrap.inputs[2].default_value = [0, 0, 0]
        gn.node_group.links.new(
            scaledPositionsNode.outputs[0], VectorWrap.inputs['Vector'])
        PositionsNode = self.vectorDotMatrix(gn, VectorWrap, cell, '')
        gn.node_group.links.new(
            PositionsNode.outputs[0], SetPosition.inputs['Position'])
        self.wrap = self.pbc

    def add_geometry_node(self, spname, instancer):
        """Add geometry node for each species

        Args:
            spname (str):
                Name of the species
            instancer (bpy.data.object):
                Object to be instanced
        """
        from batoms.utils.butils import compareNodeType
        gn = self.gnodes
        GroupInput = gn.node_group.nodes[0]
        JoinGeometry = get_nodes_by_name(gn.node_group.nodes,
                                         '%s_JoinGeometry' % self.label,
                                         'GeometryNodeJoinGeometry')
        SetPosition = get_nodes_by_name(gn.node_group.nodes,
                                        '%s_SetPosition' % self.label)
        CompareSpecies = get_nodes_by_name(gn.node_group.nodes,
                                           'CompareFloats_%s_%s' % (
                                               self.label, spname),
                                           compareNodeType)
        CompareSpecies.operation = 'EQUAL'
        # CompareSpecies.data_type = 'INT'
        CompareSpecies.inputs[1].default_value = string2Number(spname)
        InstanceOnPoint = get_nodes_by_name(gn.node_group.nodes,
                                            'InstanceOnPoint_%s_%s' % (
                                                self.label, spname),
                                            'GeometryNodeInstanceOnPoints')
        ObjectInfo = get_nodes_by_name(gn.node_group.nodes,
                                       'ObjectInfo_%s_%s' % (
                                           self.label, spname),
                                       'GeometryNodeObjectInfo')
        ObjectInfo.inputs['Object'].default_value = instancer
        BoolShow = get_nodes_by_name(gn.node_group.nodes,
                                     'BooleanMath_%s_%s_1' % (
                                         self.label, spname),
                                     'FunctionNodeBooleanMath')
        #
        gn.node_group.links.new(SetPosition.outputs['Geometry'],
                                InstanceOnPoint.inputs['Points'])
        gn.node_group.links.new(GroupInput.outputs[2],
                                CompareSpecies.inputs[0])
        gn.node_group.links.new(GroupInput.outputs[3], BoolShow.inputs[0])
        gn.node_group.links.new(GroupInput.outputs[4],
                                InstanceOnPoint.inputs['Scale'])
        gn.node_group.links.new(CompareSpecies.outputs[0], BoolShow.inputs[1])
        gn.node_group.links.new(BoolShow.outputs['Boolean'],
                                InstanceOnPoint.inputs['Selection'])
        gn.node_group.links.new(ObjectInfo.outputs['Geometry'],
                                InstanceOnPoint.inputs['Instance'])
        gn.node_group.links.new(InstanceOnPoint.outputs['Instances'],
                                JoinGeometry.inputs['Geometry'])

    def check_batoms(self, label):
        """Check batoms exist or not

        Args:
            label (str):
                Name of the Batoms

        Returns:
            bool: Batoms label exist or not
        """
        flag = True
        if label not in bpy.data.collections:
            flag = False
        elif bpy.data.collections[label].batoms.type == 'OTHER':
            flag = False
        if label not in bpy.data.objects:
            flag = False
        elif bpy.data.objects[label].batoms.type == 'OTHER':
            flag = False
        return flag

    def from_batoms(self, label):
        """Load a Batoms object

        Args:
            label (str):
                Name of the Batoms
        """
        self.coll_name = label
        self.obj_name = label
        self._cell = Bcell(label=label, batoms = self)
        self._species = Bspecies(label, {}, self)
        self._volumetric_data = VolumetricData(label, None, self)
        self._attributes = Attributes(label=label, parent=self, obj_name=self.obj_name)
        self.selects = Selects(label, self)
    
    @classmethod
    def from_dict(cls, data):
        """Build batoms object from a dictionary.

        Args:
            data (dict): _description_


        Returns:
            Batoms: _description_

        """
        pass

    def as_dict(self):
        """
        """
        data = {
            'batoms': {'label': self.label},
            'cell': None,
            'bond': {},
            'polyhedra': {},
            'boundary': {},
        }
        data['batoms']['array'] = dict(self.arrays)
        data['batoms']['species'] = self.species.as_dict()
        data['batoms'].update(self.coll.batoms.as_dict())
        data['cell'] = self.cell.as_dict()
        data['bond'] = self.bond.as_dict()
        data['polyhedra'] = self.polyhedra.as_dict()
        data['boundary'] = self.boundary.as_dict()
        # plugins
        for key, info in plugin_info.items():
            _name = '_{}'.format(key)
            if getattr(getattr(self.coll, info[2]), 'active'):
                plugin = getattr(self, key)
                data[key] = plugin.as_dict()
        return data

    def set_arrays(self, arrays):
        """
        """
        # if len(arrays['positions']) == 0:
        #     return
        attributes = self.attributes
        # same length
        dnvert = len(arrays['species_index']) - \
            len(attributes['species_index'])
        if dnvert > 0:
            # self.obj.data.vertices.add(dnvert)
            self.add_vertices_bmesh(dnvert)
            # self.udpate_mesh(self.obj)
        elif dnvert < 0:
            self.delete_vertices_bmesh(range(-dnvert))
        self.set_frames(arrays)
        for key, value in arrays.items():
            if key == "positions": continue
            self.set_attributes({key: value})
        self.update_mesh()

    @property
    def label(self):
        return self.get_label()

    @label.setter
    def label(self, label):
        self.set_label(label)

    def get_label(self):
        return self.coll.batoms.label

    def set_label(self, label):
        self.coll.batoms.label = label

    @property
    def scale(self):
        return self.get_scale()

    @scale.setter
    def scale(self, scale):
        self.set_scale(scale)

    def get_scale(self):
        # scale = self.attributes['scale']
        scale = self.coll.batoms.scale
        return scale

    def set_scale(self, scale):
        """
        """
        self.coll.batoms.scale = scale
        scale_array = np.ones(len(self))*scale
        self.set_scale_array(scale_array)

    def set_scale_array(self, scale_array):
        self.set_attributes({'scale': scale_array})


    @property
    def species(self):
        return self.get_species()

    def get_species(self):
        return self._species

    @species.setter
    def species(self, species):
        self.set_species(species)

    def set_species(self, species):
        for key, data in species.items():
            self._species[key] = data
    
    @property
    def volumetric_data(self):
        return self.get_volumetric_data()

    def get_volumetric_data(self):
        return self._volumetric_data

    @volumetric_data.setter
    def volumetric_data(self, value):
        self.set_volumetric_data(value)

    def set_volumetric_data(self, value):
        for key, data in value.items():
            self._volumetric_data[key] = data

    @property
    def elements(self):
        return self.get_elements()

    def get_elements(self):
        # main elements
        arrays = self.arrays
        main_elements = self.species.main_elements
        elements = [main_elements[sp] for sp in arrays['species']]
        return elements

    @property
    def model_style(self):
        return self.get_model_style()

    @model_style.setter
    def model_style(self, model_style):
        self.set_model_style(model_style)

    def get_model_style(self):
        return int(self.coll.batoms.model_style)

    def set_model_style(self, model_style):
        if int(model_style) == 0:
            self.scale = 1
        elif int(model_style) == 1:
            self.scale = 0.4
        elif int(model_style) == 2:
            self.scale = 0.4
        elif int(model_style) == 3:
            self.scale = 0.0001
        scale = np.ones(len(self))*self.scale
        self.set_attribute('scale', scale)
        self.coll.batoms.model_style = str(model_style)
        model_style_array = np.ones(len(self), dtype=int)*int(model_style)
        self.set_model_style_array(model_style_array)

    @property
    def model_style_array(self):
        return self.get_attribute('model_style')

    @model_style_array.setter
    def model_style_array(self, model_style_array):
        self.set_model_style_array(model_style_array)

    def set_model_style_array(self, model_style_array):
        model_style = {'model_style': model_style_array}
        self.set_attributes(model_style)
        self.draw()
        if self._boundary is not None:
            self.boundary.update()

    @property
    def polyhedra_style(self):
        return int(self.coll.batoms.polyhedra_style)

    @polyhedra_style.setter
    def polyhedra_style(self, polyhedra_style):
        self.coll.batoms.polyhedra_style = str(polyhedra_style)
        self.draw()

    @property
    def show_unit_cell(self):
        return self.coll.batoms.show_unit_cell

    @show_unit_cell.setter
    def show_unit_cell(self, show_unit_cell):
        if show_unit_cell:
            self.coll.batoms.show_unit_cell = show_unit_cell
            self.cell.hide = False
        else:
            self.cell.hide = True

    @property
    def radius(self):
        return self.get_radius()

    def get_radius(self):
        radius = {}
        instancers = self.species.instancers
        for sp in self.species:
            radius[sp.name] = instancers[sp.name].batoms.atom.radius
        return radius

    @property
    def radius_style(self):
        return self.coll.batoms.radius_style

    @radius_style.setter
    def radius_style(self, radius_style):
        from batoms.utils import get_default_species_data
        self.coll.batoms.radius_style = str(radius_style)
        for name, sp in self.species.items():
            data = sp.as_dict()
            props = get_default_species_data(data['elements'],
                                             radius_style=radius_style,
                                             color_style=self.color_style)
            data.update(props)
            sp.update(data)

    @property
    def color_style(self):
        return self.coll.batoms.color_style

    @color_style.setter
    def color_style(self, color_style):
        from batoms.utils import get_default_species_data
        self.coll.batoms.color_style = str(color_style)
        for name, sp in self.species.items():
            data = sp.as_dict()
            props = get_default_species_data(data['elements'],
                                             radius_style=self.radius_style,
                                             color_style=color_style)
            data.update(props)
            self.species.bpy_setting[name].color = props["elements"][sp.main_element]["color"]
            sp.update(data)

    @property
    def radii_vdw(self):
        from ase.data import vdw_radii, chemical_symbols
        # object_mode()
        radii = []
        elements = self.arrays['elements']
        for element in elements:
            if element == 'X':
                continue
            number = chemical_symbols.index(element)
            radii.append(vdw_radii[number])
        return np.array(radii)

    @property
    def size(self):
        return self.get_size()

    @size.setter
    def size(self, size):
        self.set_size(size)

    def get_size(self):
        return self.arrays['size']

    def set_size(self, size):
        scale = {}
        radius = self.radius
        for sp in self.species:
            scale[sp] = [size[sp]/radius[sp]]*3
        self.scale = scale

    def get_scaled_positions(self, cell=None):
        """
        Get array of scaled_positions.
        """
        from ase.cell import Cell
        if not cell:
            cell = self.cell
        cell = Cell.new(cell)
        scaled_positions = cell.scaled_positions(self.local_positions)
        return scaled_positions

    def get_arrays(self, batoms=None, local=False, X=False, sort=True):
        """
        """
        # object_mode()
        # tstart = time()
        arrays = self.attributes
        arrays.update({'positions': self.positions})
        # radius
        radius = self.radius
        arrays.update({'radius': np.zeros(len(self))})
        for sp, value in radius.items():
            mask = np.where(arrays['species'] == sp)
            arrays['radius'][mask] = value
        # size
        arrays['size'] = arrays['radius']*arrays['scale']
        main_elements = self.species.main_elements
        elements = [main_elements[sp] for sp in arrays['species']]
        arrays.update({'elements': np.array(elements, dtype='U20')})
        # print('get_arrays: %s'%(time() - tstart))
        return arrays

    @property
    def cell(self):
        return self._cell

    @cell.setter
    def cell(self, cell):
        from ase.cell import Cell
        cell = Cell.ascell(cell)
        self._cell[:] = cell

    def set_cell(self, cell, scale_atoms=False):
        """Set unit cell vectors.

        Args:
            cell (array):
                New cell array
            scale_atoms (bool, optional):
                Scale all atoms or not. Defaults to False.
        """
        from ase.cell import Cell
        cell = Cell.new(cell)
        oldcell = Cell(self.cell)
        self.cell = cell
        if scale_atoms:
            M = np.linalg.solve(oldcell.complete(), cell.complete())
            self.positions = np.dot(self.positions, M)

    @property
    def pbc(self):
        return self.get_pbc()

    @pbc.setter
    def pbc(self, pbc):
        self.set_pbc(pbc)

    def get_pbc(self):
        return list(self.cell.obj.batoms.cell.pbc)

    def set_pbc(self, pbc):
        if isinstance(pbc, bool):
            pbc = [pbc]*3
        self.cell.obj.batoms.cell.pbc = pbc

    @property
    def index(self):
        return self.get_index()

    def get_index(self):
        """
        using foreach_get and foreach_set to improve performance.
        """
        # index
        me = self.obj.data
        nvert = len(me.vertices)
        index = np.zeros(nvert, dtype=int)
        layer = me.vertex_layers_int.get('index')
        layer.data.foreach_get("value", index)
        return index

    @property
    def subdivisions(self):
        return self.get_subdivisions()

    @subdivisions.setter
    def subdivisions(self, subdivisions):
        self.set_subdivisions(subdivisions)

    def get_subdivisions(self):
        nverts = len(self.instancer.data.vertices)
        return nverts

    def set_subdivisions(self, subdivisions):
        if not isinstance(subdivisions, int):
            raise Exception('subdivisions should be int!')
        scale = self.scale
        radius = self.radius
        self.clean_batom_objects(self.instancer_name)
        instancer = self.build_instancer(radius=radius,
                                         scale=scale,
                                         subdivisions=subdivisions,
                                         shape='ICO_SPHERE')
        instancer.parent = self.obj

    @property
    def shape(self):
        return self.get_shape()

    @shape.setter
    def shape(self, shape):
        self.set_shape(shape)

    def get_shape(self):
        """
        TODO
        """
        # nverts = len(self.instancer.data.vertices)
        return 'to do'

    def set_shape(self, shape):
        """
        "UV_SPHERE", "ICO_SPHERE", "CUBE"
        """
        shapes = ["UV_SPHERE", "ICO_SPHERE", "CUBE", "METABALL"]
        scale = self.scale
        if shape not in [0, 1, 2]:
            raise Exception('Shape %s is not supported!' % shape)
        scale = self.scale
        radius = self.radius
        self.clean_batom_objects(self.instancer_name)
        instancer = self.build_instancer(radius=radius,
                                         scale=scale,
                                         shape=shapes[shape])
        instancer.parent = self.obj

    def delete(self, index=[]):
        """Delete atoms by index.

        index: list
            index of atoms to be delete

        Example:

        >>> h2o.delete([1])

        Please note that index start from 0.

        """
        if isinstance(index[0], (bool, np.bool_)):
            index = np.where(index)[0]
        if isinstance(index, int):
            index = [index]
        self.delete_vertices_bmesh(index)

    def __delitem__(self, index):
        """
        """
        self.delete(index)

    def draw_constraints(self):
        """Draw label for constraints
        # TODO
        """
        pass

    def get_frames(self, local=True):
        """
        """
        frames = self.get_obj_frames(self.obj, local=local)
        return frames

    def set_frames(self, frames=None, frame_start=0, only_basis=False):
        if frames is None:
            frames = self._frames
        nframe = len(frames['positions'])
        if nframe == 0:
            return
        name = self.label
        obj = self.obj
        self.set_obj_frames(name, obj, frames['positions'])

    def __getitem__(self, indices):
        """Return a subset of the Batom.

        i -- int, describing which atom to return.

        #todo: this is slow for large system

        """
        from batoms.slicebatoms import SliceBatoms
        if isinstance(indices, str):
            bspecies = self.species[indices]
            return bspecies
        else:
            slicebatoms = SliceBatoms(self.label, indices, batoms=self)
            # bpy.ops.object.mode_set(mode=mode)
            return slicebatoms
        

    def __setitem__(self, indices, value):
        """Return a subset of the Batom.

        i -- int, describing which atom to return.

        #todo: this is slow for large system

        """
        positions = self.positions
        positions[indices] = value
        self.set_positions(positions)

    def __imul__(self, m):
        """
        In-place repeat of atoms.

        >>> from batoms.batoms import Batoms
        >>> co = Batoms('co', ['C', 'O'], [[0, 0, 0], [1.2, 0, 0]])
        >>> co.cell = [3, 3, 3]
        >>> co *= [2, 2, 1]
        """
        cell = self.cell
        if isinstance(m, int):
            m = (m, m, m)
        for x, vec in zip(m, cell):
            if x != 1 and not vec.any():
                raise ValueError('Cannot repeat along undefined lattice '
                                 'vector')
        M = np.product(m)
        n = len(self)
        frames = self.frames
        nframe = len(frames)
        attributes = self.attributes
        for key, data in attributes.items():
            attributes[key] = np.tile(
                data, (M,) + (1,) * (len(data.shape) - 1))
        # positions will be updated in frames
        # repeat frames
        frames_new = []
        for i in range(0, nframe):
            positions = np.tile(
                frames[i], (M,) + (1,) * (len(frames[i].shape) - 1))
            i0 = 0
            for m0 in range(m[0]):
                for m1 in range(m[1]):
                    for m2 in range(m[2]):
                        i1 = i0 + n
                        positions[i0:i1] += np.dot((m0, m1, m2), cell)
                        i0 = i1
            frames_new.append(positions)
        attributes["positions"] = np.array(frames_new)
        self.set_arrays(attributes)
        # self.set_frames(frames_new)
        self.cell.repeat(m)
        self.update_gn_cell()
        # if self.volumetric_data is not None:
        # self.volumetric_data = np.tile(self.volumetric_data, m)
        self.species.update_geometry_node()
        if self._boundary is not None:
            self.boundary.update()
        self.draw()
        return self

    def repeat(self, m):
        """
        """
        self *= m
        return self

    def __mul__(self, m):
        self.repeat(m)
        return self

    def copy(self, label):
        """
        Return a copy.

        label: str
            The label of the copy.

        For example, copy H species:

        >>> h_new = h.copy(label = 'h_new', species = 'H')
        # TODO Support copy of other prroperties: materials, info ...
        """
        # object_mode()
        # copy object first
        arrays = self.arrays
        batoms = self.__class__(label=label,
                                species=arrays['species'],
                                positions=arrays['positions'],
                                pbc=self.pbc,
                                cell=self.cell.array,
                                )
        batoms.translate([2, 2, 2])
        return batoms

    def extend(self, other):
        """
        Extend batom object by appending batoms from *other*.

        >>> slab = au111 + co
        todo: merge bond setting
        """
        # could also use self.add_arrays(other.positions)
        # object_mode()
        # merge bondetting
        self.bond.settings.extend(other.bond.settings)
        # creat new selections
        n1 = len(self)
        n2 = len(other)
        indices1 = list(range(n1))
        indices2 = list(range(n1, n1 + n2))
        bpy.ops.object.select_all(action='DESELECT')
        self.obj.select_set(True)
        other.obj.select_set(True)
        bpy.context.view_layer.objects.active = self.obj
        bpy.ops.object.join()
        # update species and species_index
        self._species.extend(other._species)
        self.selects.add(self.label, indices1)
        self.selects.add(other.label, indices2)
        # remove shape key from mol
        sp = self.obj.data.shape_keys.key_blocks.get('Basis_%s' % other.label)
        self.obj.shape_key_remove(sp)
        # remove old
        bpy.ops.batoms.delete(label=other.label)

    def __iadd__(self, other):
        """
        >>> h1 += h2
        """
        self.extend(other)
        return self

    def __add__(self, other):
        """
        >>> h1 = h1 + h2
        """
        self += other
        return self
    
    def separate(self):
        """
        Separate batoms object based on selects.

        >>> slab = au111 + co
        >>> slab.separate()
        >>> au111=Batoms('au111')
        >>> co=Batoms('co')
        """
        # could also use self.add_arrays(other.positions)
        # object_mode()
        arrays = self.arrays
        selects = self.selects.selects
        self_indices = []
        for name, sel in selects.items():
            if name == "all": continue
            if name == self.label:
                self_indices = sel.indices
                continue
            indices = sel.indices
            sel = self.__class__(name, species = arrays['species'][indices],
                                positions = arrays['positions'][indices])
            new_arrays = {}
            for key, array in arrays.items():
                if key in ["positions", "species"]: continue
                new_arrays[key] = array[indices]
            sel.set_attributes(new_arrays)
        if len(self_indices) == 0:
            # remove old
            bpy.ops.batoms.delete(label=self.label)
            bpy.context.view_layer.objects.active = sel.obj
        else:
            remove_indices = list(set(range(len(self))) - set(self_indices))
            del self[remove_indices]
            bpy.context.view_layer.objects.active = self.obj


        

    def __iter__(self):
        batom = self.obj
        for i in range(len(self)):
            yield batom.matrix_world @ batom.data.vertices[i].co

    def __repr__(self) -> str:
        text = []
        text.append('label={0}, '.format(self.label))
        text.append('species=%s, ' % (list(self.species.species)))
        text.append('cell={0}, '.format(self.cell))
        text.append('pbc={0}'.format(self.pbc))
        # text.append('positions={0}'.format(self.positions))
        text = "".join(text)
        text = "Batoms(%s)" % text
        return text

    def replace(self, indices, species):
        """Replace species.
        Parameters:

        indices: list
            indices of atoms will be replaced.
        species: str
            atoms will be changed to this species.

        >>> h2o.replace([0], 'O_1')
        >>> h2o.replace([0], 'S')
        >>> h2o.replace(range(2), 'N')

        # TODO remove species which is completely replaced.
        """
        from batoms.utils import get_default_species_data
        # if kind exists, merger, otherwise build a new kind and add.
        mode = self.obj.mode
        bpy.context.view_layer.objects.active = self.obj
        bpy.ops.object.mode_set(mode='OBJECT')
        if isinstance(species, str):
            ele = species.split('_')[0]
            species = [species, {'elements': {ele: {"occupancy": 1.0}}}]
            props = get_default_species_data(species[1]['elements'],
                                             radius_style=self.radius_style,
                                             color_style=self.color_style)
            species[1].update(props)
            species[1]["elements"].update(props["elements"])
        if species[0] not in self.species:
            if len(species[0]) > 4:
                print("Warning: the name of the species: {}, should not be longer than four characters.".format(species[0]))
                logger.warning("The name of the species: {}, should not be longer than four characters.".format(species[0]))
            self.species[species[0]] = species[1]
            # add geometry node
            self.add_geometry_node(
                species[0], self.species.instancers[species[0]])
            #
        species_index = self.attributes['species_index']
        species_array = self.attributes['species']
        #
        species_index[indices] = string2Number(species[0])
        species_array[indices] = species[0]
        self.set_attributes({'species_index': species_index})
        self.set_attributes({'species': species_array})
        bpy.context.view_layer.objects.active = self.obj
        # print(mode)
        bpy.ops.object.mode_set(mode=mode)
        # print(self.species)
        # for sp in self.species:
        self.bond.settings.add_species(species[0])
        self.polyhedra.settings.add_species(species[0])

    def auto_build_species(self, tol = 1e-5):
        """Auto build species based on equivalent_atoms.

        Args:
            tol (float, optional): _description_. Defaults to 1e-5.
        """
        from batoms.data import jmol_colors
        from batoms.utils import get_equivalent_atoms
        equivalent_atoms = get_equivalent_atoms(self.as_ase(), tol)
        species = self.species
        species_array = self.get_attribute('species')
        icolor = 1
        for name, sp in species.items():
            n = 0
            atoms_sp = equivalent_atoms[sp.indices]
            unique_species = np.unique(atoms_sp)
            for usp in unique_species:
                indices = np.where(equivalent_atoms==usp)[0]
                if len(indices) > 0:
                    if n > 0:
                        name = '{}_{}'.format(species_array[indices[0]], n)
                        self.replace(indices, name)
                        # self.species[name].color = jmol_colors[icolor]
                    n += 1
                    icolor += 1
            if n > 10:
                logger.critical("Name of species longer than 4 characters.")
            logger.info("{} kinds of species are found for {}".format(n, name))

    def add_atoms(self, arrays):
        """ Used to add small number of atoms
        Todo: find a fast way.
        """
        from batoms.utils import local2global
        import bmesh
        # object_mode()
        n0 = len(self)
        positions = arrays.pop('positions')
        n1 = n0 + len(positions)
        # add positions
        positions = local2global(positions,
                                 np.array(self.obj.matrix_world),
                                 reversed=True)
        bm = bmesh.new()
        bm.from_mesh(self.obj.data)
        bm.verts.ensure_lookup_table()
        for pos in positions:
            bm.verts.new(pos)
        bm.to_mesh(self.obj.data)
        bm.clear()
        # add species
        self.species.add(list(set(arrays['species'])))
        self.set_attribute_with_indices(
            'species', range(n0, n1), arrays['species'])
        if 'species_index' not in arrays:
            species_index = [string2Number(sp) for sp in arrays['species']]
            self.set_attribute_with_indices('species_index',
                                            range(n0, n1),
                                            species_index)
        # add arrays
        if 'show' not in arrays:
            show = np.ones(n1 - n0)
            self.set_attribute_with_indices('show', range(n0, n1), show)
        if 'scale' not in arrays:
            scale = np.ones(n1 - n0)
            self.set_attribute_with_indices('scale', range(n0, n1), scale)
        # add bond setting
        bond_dicts = self.bond.settings.as_dict()
        species0 = self.species.keys()
        species1 = np.unique(arrays['species'])
        for sp1 in species1:
            for sp0 in species0:
                pair1 = (sp1, sp0)
                pair2 = (sp0, sp1)
                if pair1 not in bond_dicts and pair2 not in bond_dicts:
                    self.bond.settings.add(pair1)
                    sp3 = self.bond.settings.find(pair1)
                    sp4 = self.bond.settings.find(pair2)
                    if sp3:
                        self.bond.update_geometry_node_instancer(
                            sp3.as_dict())
                    if sp4:
                        self.bond.update_geometry_node_instancer(
                            sp4.as_dict())

    def get_cell(self):
        if self.label not in bpy.data.collections:
            return None
        bcell = bpy.data.collections['%s_cell' % self.label]
        cell = np.array(
            [bcell.matrix_world @ bcell.data.vertices[i].co for i in range(3)])
        return cell

    def get_distances(self, i, indices, mic=False):
        """
        Return distances of atom No.i with a list of atoms.

        Use mic=True to use the Minimum Image Convention.

        >>> h2o.get_distances(0, 1)
        >>> h2o.get_distances(0, [1, 2])
        """
        from ase.geometry import get_distances
        positions = self.positions
        p1 = positions[i]
        p2 = positions[indices]
        cell = None
        pbc = None
        if mic:
            cell = self.cell
            pbc = self.pbc
        D, D_len = get_distances(p1, p2, cell=cell, pbc=pbc)
        D_len.shape = (-1,)
        return D_len

    def get_angle(self, i1, i2, i3, mic=False):
        """
        Get angle in degrees between the vectors i2->i1 and
        i2->i3.
        Use mic=True to use the Minimum Image Convention and calculate the
        angle across periodic boundaries.

        >>> h2o.get_angle(0, 1, 2)

        """
        from ase.geometry import get_angles
        positions = self.positions
        p1 = positions[i1]
        p2 = positions[i2]
        p3 = positions[i3]
        v12 = p1 - p2
        v32 = p3 - p2
        cell = None
        pbc = None
        if mic:
            cell = self.cell
            pbc = self.pbc
        return get_angles([v12], [v32], cell=cell, pbc=pbc)

    def get_dihedral(self, i1, i2, i3, i4, mic=False):
        """

        >>> h2o2.get_dihedral(0, 1, 2, 3)

        """
        from ase.geometry import get_dihedrals
        positions = self.positions
        p1 = positions[i1]
        p2 = positions[i2]
        p3 = positions[i3]
        p4 = positions[i4]
        v21 = p2 - p1
        v32 = p3 - p2
        v43 = p4 - p3
        cell = None
        pbc = None
        if mic:
            cell = self.cell
            pbc = self.pbc
        return get_dihedrals([v21], [v32], [v43], cell=cell, pbc=pbc)

    def get_center_of_mass(self, scaled=False):
        """Get the center of mass.

        If scaled=True the center of mass in scaled coordinates
        is returned.
        """
        return self.as_ase().get_center_of_mass(scaled=scaled)

    def get_center_of_geometry(self, coll=None):
        """
        """
        vertices = self.get_all_vertices(coll=coll, cell=self.show_unit_cell)
        canvas = np.zeros([2, 3])
        canvas[0] = np.min(vertices, axis=0)
        canvas[1] = np.max(vertices, axis=0)
        center = np.mean(canvas, axis=0)
        return center

    @property
    def show(self):
        return self.get_show()

    @show.setter
    def show(self, state):
        self.set_show(state)

    def get_show(self):
        return self.attributes['show']

    def set_show(self, show, only_atoms=False):
        #
        if not only_atoms:
            for obj in self.obj.children:
                obj.hide_render = not show
                obj.hide_set(not show)
        #
        if isinstance(show, (bool, int)):
            show = np.ones(len(self), dtype=bool)*show
        self.set_attributes({'show': show})
        #TODO: /home/xing/apps/beautiful-atoms/batoms/batoms.py:1269: 
        # DeprecationWarning: In future, it will be an error for 'np.bool_'
        #  scalars to be interpreted as an index
        self.coll.batoms.show = show[0]

    @property
    def wrap(self):
        return self.get_wrap()

    @wrap.setter
    def wrap(self, state):
        self.set_wrap(state)

    def get_wrap(self):
        return list(self.coll.batoms.wrap)

    def set_wrap(self, wrap):
        #
        nodes = self.gnodes.node_group.nodes
        self.update_gn_cell()
        if isinstance(wrap, bool):
            wrap = [wrap]*3
        self.coll.batoms.wrap = list(wrap)
        wrap = np.array(wrap)
        if not wrap.any():
            # switch off
            n = len(nodes[
                '%s_CombineXYZ_' % self.label].outputs['Vector'].links)
            if n > 0:
                link = nodes['%s_CombineXYZ_' %
                             self.label].outputs['Vector'].links[0]
                self.gnodes.node_group.links.remove(link)
        else:
            self.gnodes.node_group.links.new(
                nodes['%s_CombineXYZ_' % self.label].outputs[0],
                nodes['%s_SetPosition' % self.label].inputs['Position'])
        self.gnodes.node_group.update_tag()
        # TODO: support selection

    def update_gn_cell(self):
        # update cell
        cell = self.cell.array
        if np.isclose(np.linalg.det(self.cell.array), 0):
            cell = np.eye(3)
        icell = np.linalg.inv(cell)
        # set positions
        gn = self.gnodes
        for i in range(3):
            tmp = get_nodes_by_name(gn.node_group.nodes,
                                    '%s_VectorDot%s_%s' % (self.label, i, ''),
                                    'ShaderNodeVectorMath')
            tmp.operation = 'DOT_PRODUCT'
            tmp.inputs[1].default_value = cell[:, i]
            # icell
            tmp = get_nodes_by_name(gn.node_group.nodes,
                                    '%s_VectorDot%s_%s' % (
                                        self.label, i, 'scaled'),
                                    'ShaderNodeVectorMath')
            tmp.operation = 'DOT_PRODUCT'
            tmp.inputs[1].default_value = icell[:, i]

    def get_spacegroup_number(self, symprec=1e-5):
        """
        """
        try:
            import spglib
        except ImportError:
            return 1
        sg = spglib.get_spacegroup((self.cell, self.get_scaled_positions(),
                                    self.arrays['numbers']),
                                   symprec=symprec)
        if sg is None:
            return None
        no = int(sg[sg.find('(') + 1:sg.find(')')])
        return no

    def find_primitive(self, ):
        """
        """
        from ase import Atoms
        import spglib
        atoms = self.atoms
        lattice = atoms.cell
        points = atoms.get_scaled_positions()
        numbers = atoms.get_atomic_numbers()
        cell = (lattice, points, numbers)
        lattice, points,  numbers = spglib.find_primitive(cell)
        atoms = Atoms(numbers=numbers, scaled_positions=points, cell=lattice)
        return atoms

    def get_all_vertices(self, coll=None, cell=True):
        """
        Get position of all vertices from all mesh in batoms.
        Used for plane boundary and calc_camera_data
        """
        positions = self.positions
        # isosurface, plane
        if coll is None:
            coll = self.coll
        for obj in coll.all_objects:
            if obj.type != 'MESH':
                continue
            if obj.batoms.type == 'INSTANCER' or obj.batoms.type == 'VOLUME':
                continue
            if obj.hide_get():
                continue
            n = len(obj.data.vertices)
            vertices = np.empty(n*3, dtype=np.float64)
            obj.data.vertices.foreach_get('co', vertices)
            vertices = vertices.reshape((n, 3))
            vertices = np.append(vertices, np.ones((n, 1)), axis=1)
            mat = np.array(obj.matrix_world)
            vertices = mat.dot(vertices.T).T
            # (natom, 4) back to (natom, 3)
            vertices = vertices[:, :3]
            positions = np.concatenate((positions, vertices), axis=0)
        return positions

    def get_canvas_box(self, direction=[0, 0, 1], padding=None, coll=None):
        """
        Calculate the canvas box from [0, 0, 1] and other direction.

        """
        from batoms.utils import get_canvas
        vertices = self.get_all_vertices(coll=coll, cell=self.show_unit_cell)
        canvas = get_canvas(vertices, direction=direction, padding=padding)
        width = canvas[1][0] - canvas[0][0]
        height = canvas[1][1] - canvas[0][1]
        depth = canvas[1][2] - canvas[0][2]
        return width, height, depth

    def lock_to_camera(self, obj):
        from batoms.utils.butils import lock_to
        for sp, instancer in self.species.instancers.items():
            lock_to(instancer, obj, location=False, rotation=True)

    @property
    def bonds(self):
        """bonds object."""
        deprecated('"bonds" will be deprecated in the furture, please use "bond".')
        return self.bond

    @property
    def bond(self):
        """bond object."""
        from batoms.bond.bond import Bond, default_bond_datas
        if self._bond is not None:
            return self._bond
        bond = Bond(self.label, batoms=self)
        self.bond = bond
        return bond

    @bond.setter
    def bond(self, bond):
        self._bond = bond

    @property
    def polyhedras(self):
        """polyhedras object."""
        deprecated('"polyhedras" will be deprecated in the furture, please use "polyhedra".')
        return self.polyhedra

    @property
    def polyhedra(self):
        """polyhedra object."""
        from batoms.polyhedra.polyhedra import Polyhedra, default_polyhedra_datas
        if self._polyhedra is not None:
            return self._polyhedra
        polyhedra = Polyhedra(self.label,
                                polyhedra_datas=default_polyhedra_datas,
                                batoms=self)
        self.polyhedra = polyhedra
        return polyhedra

    @polyhedra.setter
    def polyhedra(self, polyhedra):
        self._polyhedra = polyhedra

    @property
    def boundary(self):
        """boundary object."""
        from batoms.boundary import Boundary, default_boundary_datas
        if self._boundary is not None:
            return self._boundary
        boundary = Boundary(self.label, batoms=self,
                            location=self.location)
        self._boundary = boundary
        return boundary

    @boundary.setter
    def boundary(self, boundary):
        if isinstance(boundary, (int, float)):
            boundary = np.array([[-boundary, 1 + boundary]]*3)
        elif len(boundary) == 3:
            if isinstance(boundary[0], (int, float)):
                boundary = np.array([[-boundary[0], 1 + boundary[0]],
                                    [-boundary[1], 1 + boundary[1]],
                                    [-boundary[2], 1 + boundary[2]]])
            elif len(boundary[0]) == 2:
                boundary = np.array(boundary)
        self.update_gn_cell()
        self.boundary[:] = boundary

    @property
    def isosurfaces(self):
        """isosurfaces object."""
        deprecated('"isosurfaces" will be deprecated in the furture, please use "isosurface".')
        return self.isosurface

    

    @property
    def ms(self):
        """ms object."""
        deprecated('"ms" will be deprecated in the furture, please use "molecular_surface".')
        return self.molecular_surface


    @property
    def render(self):
        """Render object."""
        from batoms.render.render import Render
        if self._render is not None:
            return self._render
        render = Render()
        self.render = render
        return render

    @render.setter
    def render(self, render):
        render.batoms = self
        self._render = render
        self.lock_to_camera(render.camera.obj)

    def get_image(self, viewport=None, engine=None,
                  frame=1,
                  animation=False,
                  output=None,
                  center=None,
                  padding=None,
                  canvas=None,
                  gpu=False):
        """Rendering the model.

        Ask the attached render to rendering the model.

        frame: int
        animation: bool
        output: str
        center: array
        padding: float
        canvas: array of 3

        """
        if output is None:
            output = '%s.png' % self.label
        if self.render is None:
            raise RuntimeError('Batoms object has no render.')
        self.render.run_render = True
        if viewport is not None:
            self.render.viewport = viewport
        if engine is not None:
            self.render.engine = engine
        self.render.gpu = gpu
        image = self.render.run(self, frame=frame,
                                animation=animation,
                                output=output,
                                center=center,
                                padding=padding,
                                canvas=canvas,
                                )
        return image

    def draw(self, model_style=None):
        """
        Draw atoms, bond, polyhedra, .

        Parameters:

        model_style: str
        """
        if model_style is not None:
            self.model_style = model_style
        # self.draw_cell()
        self.draw_space_filling()
        self.draw_ball_and_stick()
        self.draw_polyhedra()
        self.draw_wireframe()

    def draw_space_filling(self):
        # mask = np.where(self.model_style_array == 0, True, False)
        # self.set_attribute_with_indices('scale', mask, self.scale)
        self.boundary.update()


    def draw_ball_and_stick(self):
        mask = np.where(self.model_style_array >= 1, True, False)
        if not mask.any():
            from batoms.bond.bond import default_bond_datas
            self.bond.set_arrays(default_bond_datas.copy())
            return
        # self.set_attribute_with_indices('scale', mask, self.scale)
        self.bond.hide = False
        self.boundary.hide = False
        self.bond.update()

    def draw_polyhedra(self):
        mask = np.where(self.model_style_array == 2, True, False)
        if not mask.any():
            from batoms.polyhedra.polyhedra import default_polyhedra_datas
            self.polyhedra.set_arrays(default_polyhedra_datas)
            return
        self.polyhedra.update()
        self.set_attribute_with_indices('show', mask, True)
        if self.polyhedra_style == 0:
            # self.set_attribute_with_indices('scale', mask, self.scale)
            self.boundary.hide = False
            self.bond.hide = False
            self.bond.search_bond.hide = False
            # self.bond.update()
        if self.polyhedra_style == 1:
            # only hide bond
            # self.set_attribute_with_indices('scale', mask, self.scale)
            self.bond.hide = True
            # show atoms
            if self.bond._search_bond is not None:
                self.bond.search_bond.hide = False
            self.boundary.hide = False
        elif self.polyhedra_style == 2:
            # hide bond and atoms, except center atoms
            for b in self.bond.settings:
                if b.polyhedra:
                    mask1 = np.where(
                        self.attributes['species'] == b.species1, True, False)
                    self.set_attribute_with_indices('scale', mask1, self.scale)
                    mask[mask1] = False
            scale = 0
            # self.set_attribute_with_indices('scale', mask, self.scale)
            # self.boundary.hide = True
            self.bond.hide = True
            self.bond.search_bond.hide = True
            # self.set_attribute_with_indices('show', mask, False)
        elif self.polyhedra_style == 3:
            # hide all bond and atoms
            scale = 0.0001
            self.set_attribute_with_indices('scale', mask, scale)
            self.boundary.hide = True
            self.bond.hide = True
            self.bond.search_bond.hide = True
            # self.set_attribute_with_indices('show', mask, False)

    def draw_wireframe(self):
        mask = np.where(self.model_style_array == 3, True, False)
        # self.set_attribute_with_indices('show', mask, 0)
        self.set_attribute_with_indices('scale', mask, self.scale)
        # self.update(mask)

    def as_ase(self, local=True, with_attribute=True):
        """
        local: bool
            if True, use the origin of uint cell as the origin
        """
        from ase import Atoms
        frames = self.get_frames()
        arrays = self.arrays
        nframe = len(frames)
        images = []
        for f in range(nframe):
            positions = frames[f]
            if not local:
                positions += self.cell.origin
            atoms = Atoms(symbols=arrays['elements'],
                          positions=positions,
                          cell=self.cell, pbc=self.pbc)
            if with_attribute:
                for name, array in arrays.items():
                    if name in ['elements', 'positions', 'numbers']:
                        continue
                    atoms.set_array(name, np.array(array))
            images.append(atoms)
        if nframe == 1:
            return images[0]
        else:
            return images

    def as_pybel(self, export_bond=False):
        """Convert an Batoms object to an OBMol object.

        Returns:
            OBMOL: OBMOL
        """
        from openbabel import pybel
        from ase.data import atomic_numbers
        mol = pybel.ob.OBMol()
        arrays = self.arrays
        natom = len(self)
        for i in range(natom):
            a = mol.NewAtom()
            a.SetAtomicNum(atomic_numbers[arrays['elements'][i]])
            a.SetVector(arrays['positions'][i][0],
                        arrays['positions'][i][1],
                        arrays['positions'][i][2])
        if export_bond:
            bond_arrays = self.bond.arrays
            nbond = len(bond_arrays)
            for i in range(nbond):
                mol.AddBond(int(bond_arrays['atoms_index1'][i]) + 1,
                            int(bond_arrays['atoms_index2'][i]) + 1,
                            bond_arrays['order'][i])
        else:
            mol.ConnectTheDots()
            mol.PerceiveBondOrders()
        mol = pybel.Molecule(mol)
        return mol

    def write(self, filename, local=True):
        """
        Save batoms to structure file.
        >>> h2o.write('h2o.xyz')
        """
        self.as_ase(local).write(filename)

    def transform(self, matrix=None):
        """
        Transformation matrix
        make sure np.linalg.det(P) > 0, otherwise,
        a error raised by ASE last column [5, 5, 0] to
        translate new atoms, thus not overlap with old one.

        """
        from ase.build.supercells import make_supercell
        if matrix is not None:
            rotation = np.array([matrix[0][:3], matrix[1][:3], matrix[2][:3]])
            translation = np.array([matrix[0][3], matrix[1][3], matrix[2][3]])
            atoms = self.as_ase()
            atoms = make_supercell(atoms, rotation)
            batoms = self.__class__(label='%s_transform' % self.label,
                                    from_ase=atoms,
                                    model_style=self.model_style)
        else:
            return
        batoms.translate(translation)
        # self.hide = True
        return batoms

    @property
    def draw_text(self):
        """draw_text object.
        Shoud be a global variable.
        """
        from batoms.draw.draw_screen import DrawText
        dns = bpy.app.driver_namespace
        if self.label in dns:
            return dns[self.label]
        context = bpy.context
        dns[self.label] = DrawText(context, self.label)
        return dns[self.label]

    @property
    def show_label(self):
        return self.coll.batoms.show_label

    @show_label.setter
    def show_label(self, label="species"):
        self.coll.batoms.show_label = str(label)
        arrays = self.arrays
        positions = arrays["positions"]
        self.draw_text.remove_handle()
        if label is None or label=="":
            return
        if label.lower() == "index":
            n = len(positions)
            texts = [str(i) for i in range(n)]
        elif label.lower() in arrays:
            texts = arrays[label]
        else:
            raise Exception("%s does not have %s attribute" %
                            (self.label, label))
        self.draw_text.add_handle(positions, texts)

    def optmize(self, forcefield="mmff94", steps=500):
        """_summary_

        Args:
            forcefield (str, optional): _description_. Defaults to "mmff94".
            steps (int, optional): _description_. Defaults to 500.
        """
        from openbabel import openbabel as ob
        from openbabel import pybel
        # from batoms.utils import read_from_pybel
        mol = self.as_pybel()
        mol.localopt(forcefield, steps)
        positions = []
        for atom in ob.OBMolAtomIter(mol.OBMol):
            positions.append([atom.GetX(), atom.GetY(), atom.GetZ()])
        # species, positions, arrays, cell, pbc, info = read_from_pybel(mol)
        self.positions = positions

    def export_mesh(self, filename, with_cell=False,
                    with_polyhedra=False,
                    with_bond=False,
                    with_boundary=False,
                    with_search_bond=False):
        """_summary_
        ctmviewer

        Args:
            filename (_type_): _description_

        """
        # remove shape key
        self.realize_instances = True
        objs = [self.obj]
        if with_cell:
            self.cell.obj.select_set(True)
        if with_bond:
            self.bond.realize_instances = True
            objs.insert(0, self.bond.obj)
        if with_boundary:
            self.boundary.realize_instances = True
            objs.insert(0, self.boundary.obj)
        if with_search_bond:
            self.bond.search_bond.realize_instances = True
            objs.insert(0, self.bond.search_bond.obj)
        if with_polyhedra:
            self.polyhedra.realize_instances = True
            objs.insert(0, self.polyhedra.obj)
        for obj in objs:
            bpy.context.view_layer.objects.active = obj
            bpy.ops.object.shape_key_remove(all=True)
            bpy.ops.object.modifier_apply(modifier=obj.modifiers[0].name)
            obj.select_set(True)
        if filename.endswith('.x3d'):
            bpy.ops.export_scene.x3d(filepath=filename, use_selection=True)
        elif filename.endswith('.obj') or filename.endswith('.mtl'):
            bpy.ops.export_scene.obj(filepath=filename, use_selection=True)
        elif filename.endswith('.fbx'):
            bpy.ops.export_scene.fbx(filepath=filename, use_selection=True)
        else:
            raise('File format %s is not supported.' % filename)

    @property
    def crystal_view(self):
        return self.get_crystal_view()

    @crystal_view.setter
    def crystal_view(self, state):
        self.set_crystal_view(state)

    def get_crystal_view(self):
        return self.coll.batoms.crystal_view

    def set_crystal_view(self, crystal_view):
        #
        self.coll.batoms.crystal_view = crystal_view
        if crystal_view:
            self.boundary = 0.01
            self.bond.show_search = True
            self.bond.update()
            self.polyhedra.update()
        else:
            self.boundary = 0
            self.bond.show_search = False
            self.bond.update()
            self.polyhedra.update()
    
    @property
    def segments(self):
        return self.get_segments()

    @segments.setter
    def segments(self, segments):
        self.set_segments(segments)

    def get_segments(self):
        return self.coll.batoms.segments[:]

    def set_segments(self, segments):
        if isinstance(segments, int):
            segments = [segments, segments]
            # raise Exception('Segments should be int!')
        species = self._species
        self.coll.batoms.segments = segments
        for name, sp in species.items():
            sp.data.segments = segments
            sp.update(sp.data.as_dict())



def hook_plugins(cls, plugin_info):
    tstart = time()
    def create_getter(name, data):
        def plugin_getter(self):
            """plugin object."""
            import importlib
            _name = '_{}'.format(name)
            if hasattr(self, _name):
                plugin = getattr(self, _name)
                logger.debug('has plugin: {}'.format(name))
                return plugin
            else:
                logger.debug('Does not have plugin: {}'.format(name))
                plugin_module = getattr(importlib.import_module("batoms.plugins.{}".format(data[0])), data[1])
                plugin = plugin_module(self.label, batoms=self)
                setattr(self, _name, plugin)
                return plugin
        return plugin_getter

    def create_setter(name):
        def plugin_setter(self, plugin):
            """Get plugin
            Args:
                plugin (_type_): _description_
            """
            logger.debug('set plugin: {}'.format(name))
            _name = '_{}'.format(name)
            setattr(self, _name, plugin)
        return plugin_setter

    for name, data in plugin_info.items():
        logger.debug("Add plugin: {}".format(name))
        setattr(cls, name, property(
                    fget = create_getter(name, data),
                    fset = create_setter(name),
                    doc = 'test',
                ))
    
    logger.debug("Hook plugins: {:1.2f}".format(time() - tstart))
 


hook_plugins(Batoms, plugin_info)<|MERGE_RESOLUTION|>--- conflicted
+++ resolved
@@ -137,16 +137,7 @@
         self._bond = None
         self._polyhedra = None
         self._boundary = None
-<<<<<<< HEAD
-=======
         self._volumetric_data = None
-        self._isosurface = None
-        self._lattice_plane = None
-        self._crystal_shape = None
-        self._molecular_surface = None
-        self._magres = None
-        self._cavity = None
->>>>>>> b97c8547
         #
         if from_ase or from_pymatgen or from_pybel:
             species, positions, attributes, cell, pbc, info = read_from_others(from_ase,
