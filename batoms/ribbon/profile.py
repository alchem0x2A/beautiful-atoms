--- conflicted
+++ resolved
@@ -1,9 +1,6 @@
 import numpy as np
 from math import pi
-<<<<<<< HEAD
-=======
 from time import time
->>>>>>> ddd6fc39
 
 
 def ellipse(n, w, h):
@@ -67,8 +64,6 @@
     faces.append([(i + 1)*n - 1 for i in range(m)])
     # print('build mesh: %s'%(time() - tstart))
     return vertices, faces
-<<<<<<< HEAD
-=======
 
 
 if __name__ == "__main__":
@@ -76,5 +71,4 @@
     # profile = ellipse(16, 1, 1)
     profile = rectangle(1, 1)
     plt.plot(profile[:, 0], profile[:, 1])
-    plt.show()
->>>>>>> ddd6fc39
+    plt.show()