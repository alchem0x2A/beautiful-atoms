--- conflicted
+++ resolved
@@ -230,11 +230,8 @@
 
     # Install from the env.yaml
     print("Updating conda environment")
-<<<<<<< HEAD
-    commands = [conda_vars["CONDA_EXE"], "env", "update", "--file", conda_env_file.as_posix()]
-=======
     commands = [
-        "conda",
+        conda_vars["CONDA_EXE"],
         "env",
         "update",
         "-n",
@@ -242,7 +239,6 @@
         "--file",
         conda_env_file.as_posix(),
     ]
->>>>>>> bed026ec
     proc = subprocess.run(commands)
     if proc.returncode != 0:
         raise RuntimeError(f"Error updating conda env. Error is {proc.stderr}")
